# Copyright 2020 Google LLC
#
# Use of this source code is governed by a BSD-style
# license that can be found in the LICENSE file or at
# https://developers.google.com/open-source/licenses/bsd

from django.db.models.expressions import OrderBy


def order_by(self, compiler, connection, **extra_context):
    # In Django 3.1, this can be replaced with
    # DatabaseFeatures.supports_order_by_nulls_modifier = False.
    template = None
    if self.nulls_last:
        template = "%(expression)s IS NULL, %(expression)s %(ordering)s"
    elif self.nulls_first:
        template = "%(expression)s IS NOT NULL, %(expression)s %(ordering)s"
<<<<<<< HEAD
    return self.as_sql(compiler, connection, template=template, **extra_context)
=======
    return self.as_sql(
        compiler, connection, template=template, **extra_context
    )
>>>>>>> 144bdc2d


def register_expressions():
    OrderBy.as_spanner = order_by<|MERGE_RESOLUTION|>--- conflicted
+++ resolved
@@ -15,13 +15,9 @@
         template = "%(expression)s IS NULL, %(expression)s %(ordering)s"
     elif self.nulls_first:
         template = "%(expression)s IS NOT NULL, %(expression)s %(ordering)s"
-<<<<<<< HEAD
-    return self.as_sql(compiler, connection, template=template, **extra_context)
-=======
     return self.as_sql(
         compiler, connection, template=template, **extra_context
     )
->>>>>>> 144bdc2d
 
 
 def register_expressions():
