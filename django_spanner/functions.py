--- conflicted
+++ resolved
@@ -62,14 +62,10 @@
 
 def cot(self, compiler, connection, **extra_context):
     return self.as_sql(
-<<<<<<< HEAD
-        compiler, connection, template="(1 / TAN(%(expressions)s))", **extra_context
-=======
         compiler,
         connection,
         template="(1 / TAN(%(expressions)s))",
         **extra_context
->>>>>>> 144bdc2d
     )
 
 
@@ -119,13 +115,6 @@
 
 
 def strindex(self, compiler, connection, **extra_context):
-<<<<<<< HEAD
-    return self.as_sql(compiler, connection, function="STRPOS", **extra_context)
-
-
-def substr(self, compiler, connection, **extra_context):
-    return self.as_sql(compiler, connection, function="SUBSTR", **extra_context)
-=======
     return self.as_sql(
         compiler, connection, function="STRPOS", **extra_context
     )
@@ -135,7 +124,6 @@
     return self.as_sql(
         compiler, connection, function="SUBSTR", **extra_context
     )
->>>>>>> 144bdc2d
 
 
 def register_functions():
