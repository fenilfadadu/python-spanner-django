--- conflicted
+++ resolved
@@ -16,33 +16,21 @@
 from django.db.utils import DatabaseError
 from django.utils import timezone
 from django.utils.duration import duration_microseconds
-
 from spanner_dbapi.parse_utils import DateStr, TimestampStr, escape_name
 
 
 class DatabaseOperations(BaseDatabaseOperations):
-<<<<<<< HEAD
     cast_data_types = {"CharField": "STRING", "TextField": "STRING"}
-=======
-    cast_data_types = {
-        "CharField": "STRING",
-        "TextField": "STRING",
-    }
->>>>>>> 144bdc2d
     cast_char_field_without_max_length = "STRING"
     compiler_module = "django_spanner.compiler"
     # Django's lookup names that require a different name in Spanner's
     # EXTRACT() function.
     # https://cloud.google.com/spanner/docs/functions-and-operators#extract
-<<<<<<< HEAD
-    extract_names = {"iso_year": "isoyear", "week": "isoweek", "week_day": "dayofweek"}
-=======
     extract_names = {
         "iso_year": "isoyear",
         "week": "isoweek",
         "week_day": "dayofweek",
     }
->>>>>>> 144bdc2d
 
     def max_name_length(self):
         # https://cloud.google.com/spanner/quotas#tables
@@ -76,7 +64,8 @@
                 style.SQL_KEYWORD("FROM"),
             )
             return [
-                delete_sql % style.SQL_FIELD(self.quote_name(table)) for table in tables
+                delete_sql % style.SQL_FIELD(self.quote_name(table))
+                for table in tables
             ]
         else:
             return []
@@ -164,13 +153,9 @@
             value.microsecond,
         )
         return (
-<<<<<<< HEAD
-            timezone.make_aware(dt, self.connection.timezone) if settings.USE_TZ else dt
-=======
             timezone.make_aware(dt, self.connection.timezone)
             if settings.USE_TZ
             else dt
->>>>>>> 144bdc2d
         )
 
     def convert_decimalfield_value(self, value, expression, connection):
@@ -216,13 +201,9 @@
             # Spanner truncates to Sunday but Django expects Monday. First,
             # subtract a day so that a Sunday will be truncated to the previous
             # week...
-<<<<<<< HEAD
-            field_name = "DATE_SUB(CAST(" + field_name + " AS DATE), INTERVAL 1 DAY)"
-=======
             field_name = (
                 "DATE_SUB(CAST(" + field_name + " AS DATE), INTERVAL 1 DAY)"
             )
->>>>>>> 144bdc2d
         sql = "DATE_TRUNC(CAST(%s AS DATE), %s)" % (field_name, lookup_type)
         if lookup_type == "week":
             # ...then add a day to get from Sunday to Monday.
@@ -237,15 +218,11 @@
             # subtract a day so that a Sunday will be truncated to the previous
             # week...
             field_name = "TIMESTAMP_SUB(" + field_name + ", INTERVAL 1 DAY)"
-<<<<<<< HEAD
-        sql = 'TIMESTAMP_TRUNC(%s, %s, "%s")' % (field_name, lookup_type, tzname)
-=======
         sql = 'TIMESTAMP_TRUNC(%s, %s, "%s")' % (
             field_name,
             lookup_type,
             tzname,
         )
->>>>>>> 144bdc2d
         if lookup_type == "week":
             # ...then add a day to get from Sunday to Monday.
             sql = "TIMESTAMP_ADD(" + sql + ", INTERVAL 1 DAY)"
@@ -264,16 +241,9 @@
         tzname = tzname if settings.USE_TZ else "UTC"
         # Cloud Spanner doesn't have a function for converting
         # TIMESTAMP to another time zone.
-<<<<<<< HEAD
-        return "TIMESTAMP(FORMAT_TIMESTAMP('%%Y-%%m-%%d %%R:%%E9S %%Z', %s, '%s'))" % (
-            field_name,
-            tzname,
-=======
         return (
             "TIMESTAMP(FORMAT_TIMESTAMP("
-            "'%%Y-%%m-%%d %%R:%%E9S %%Z', %s, '%s'))"
-            % (field_name, tzname,)
->>>>>>> 144bdc2d
+            "'%%Y-%%m-%%d %%R:%%E9S %%Z', %s, '%s'))" % (field_name, tzname)
         )
 
     def date_interval_sql(self, timedelta):
@@ -289,20 +259,12 @@
             return "POWER(%s)" % ", ".join(sub_expressions)
         elif connector == ">>":
             lhs, rhs = sub_expressions
-<<<<<<< HEAD
-            # Use an alternate computation because Cloud Sapnner's '>>' operator does not do
-            # sign bit extension with a signed type (i.e. produces different results for
-            # negative numbers than what Django's tests expect). Cast float result as INT64 to
-            # allow assigning to both INT64 and FLOAT64 columns (otherwise the FLOAT result
-            # couldn't be assigned to INT64 columns).
-=======
             # Use an alternate computation because Cloud Sapnner's '>>'
             # operator does not do sign bit extension with a signed type (i.e.
             # produces different results for negative numbers than what
             # Django's tests expect). Cast float result as INT64 to allow
             # assigning to both INT64 and FLOAT64 columns (otherwise the FLOAT
             # result couldn't be assigned to INT64 columns).
->>>>>>> 144bdc2d
             return "CAST(FLOOR(%(lhs)s / POW(2, %(rhs)s)) AS INT64)" % {
                 "lhs": lhs,
                 "rhs": rhs,
@@ -315,12 +277,6 @@
         elif connector == "-":
             return "TIMESTAMP_SUB(" + ", ".join(sub_expressions) + ")"
         else:
-<<<<<<< HEAD
-            raise DatabaseError("Invalid connector for timedelta: %s." % connector)
-
-    def lookup_cast(self, lookup_type, internal_type=None):
-        # Cast text lookups to string to allow things like filter(x__contains=4)
-=======
             raise DatabaseError(
                 "Invalid connector for timedelta: %s." % connector
             )
@@ -328,7 +284,6 @@
     def lookup_cast(self, lookup_type, internal_type=None):
         # Cast text lookups to string to allow things like
         # filter(x__contains=4)
->>>>>>> 144bdc2d
         if lookup_type in (
             "contains",
             "icontains",
