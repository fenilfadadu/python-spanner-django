--- conflicted
+++ resolved
@@ -108,11 +108,7 @@
         column_details = {}
         for column_name, is_nullable, spanner_type in rows:
             column_details[column_name] = ColumnDetails(
-<<<<<<< HEAD
                 null_ok=is_nullable == "YES", spanner_type=spanner_type
-=======
-                null_ok=is_nullable == "YES", spanner_type=spanner_type,
->>>>>>> 144bdc2d
             )
         return column_details
 
