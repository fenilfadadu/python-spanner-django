--- conflicted
+++ resolved
@@ -9,7 +9,6 @@
 from unittest import TestCase
 
 from google.cloud.spanner_v1 import param_types
-
 from spanner_dbapi.exceptions import Error, ProgrammingError
 from spanner_dbapi.parse_utils import (
     STMT_DDL,
@@ -31,13 +30,8 @@
 class ParseUtilsTests(TestCase):
     def test_classify_stmt(self):
         cases = [
-<<<<<<< HEAD
             ("SELECT 1", STMT_NON_UPDATING),
             ("SELECT s.SongName FROM Songs AS s", STMT_NON_UPDATING),
-=======
-            ("SELECT 1", STMT_NON_UPDATING,),
-            ("SELECT s.SongName FROM Songs AS s", STMT_NON_UPDATING,),
->>>>>>> 144bdc2d
             (
                 "WITH sq AS (SELECT SchoolID FROM Roster) SELECT * from sq",
                 STMT_NON_UPDATING,
@@ -52,11 +46,7 @@
                 "Songs(SingerId, AlbumId, SongName DESC), INTERLEAVE IN Albums",
                 STMT_DDL,
             ),
-<<<<<<< HEAD
             ("CREATE INDEX SongsBySongName ON Songs(SongName)", STMT_DDL),
-=======
-            ("CREATE INDEX SongsBySongName ON Songs(SongName)", STMT_DDL,),
->>>>>>> 144bdc2d
             (
                 "CREATE INDEX AlbumsByAlbumTitle2 ON Albums(AlbumTitle) STORING (MarketingBudget)",
                 STMT_DDL,
@@ -67,13 +57,9 @@
             sql, want_classification = tt
             got_classification = classify_stmt(sql)
             self.assertEqual(
-<<<<<<< HEAD
-                got_classification, want_classification, "Classification mismatch"
-=======
                 got_classification,
                 want_classification,
                 "Classification mismatch",
->>>>>>> 144bdc2d
             )
 
     def test_parse_insert(self):
@@ -85,19 +71,11 @@
                     "sql_params_list": [
                         (
                             "INSERT INTO django_migrations (app, name, applied) VALUES (%s, %s, %s)",
-<<<<<<< HEAD
                             (1, 2, 3),
                         ),
                         (
                             "INSERT INTO django_migrations (app, name, applied) VALUES (%s, %s, %s)",
                             (4, 5, 6),
-=======
-                            (1, 2, 3,),
-                        ),
-                        (
-                            "INSERT INTO django_migrations (app, name, applied) VALUES (%s, %s, %s)",
-                            (4, 5, 6,),
->>>>>>> 144bdc2d
                         ),
                     ]
                 },
@@ -109,19 +87,11 @@
                     "sql_params_list": [
                         (
                             "INSERT INTO django_migrations (app, name, applied) VALUES (%s, %s, %s)",
-<<<<<<< HEAD
                             (1, 2, 3),
                         ),
                         (
                             "INSERT INTO django_migrations (app, name, applied) VALUES (%s, %s, %s)",
                             (4, 5, 6),
-=======
-                            (1, 2, 3,),
-                        ),
-                        (
-                            "INSERT INTO django_migrations (app, name, applied) VALUES (%s, %s, %s)",
-                            (4, 5, 6,),
->>>>>>> 144bdc2d
                         ),
                     ]
                 },
@@ -139,11 +109,7 @@
                             "ORDER BY first_name, last_name",
                             None,
                         )
-<<<<<<< HEAD
-                    ]
-=======
-                    ],
->>>>>>> 144bdc2d
+                    ]
                 },
             ),
             (
@@ -152,26 +118,19 @@
                 (1, 2, 3, 4, 5, 6, 7, 8, 9),
                 {
                     "sql_params_list": [
-<<<<<<< HEAD
-                        ("INSERT INTO ap (n, ct, cn) VALUES (%s, %s, %s)", (1, 2, 3)),
-                        ("INSERT INTO ap (n, ct, cn) VALUES (%s, %s, %s)", (4, 5, 6)),
-                        ("INSERT INTO ap (n, ct, cn) VALUES (%s, %s, %s)", (7, 8, 9)),
-                    ]
-=======
                         (
                             "INSERT INTO ap (n, ct, cn) VALUES (%s, %s, %s)",
-                            (1, 2, 3,),
+                            (1, 2, 3),
                         ),
                         (
                             "INSERT INTO ap (n, ct, cn) VALUES (%s, %s, %s)",
-                            (4, 5, 6,),
+                            (4, 5, 6),
                         ),
                         (
                             "INSERT INTO ap (n, ct, cn) VALUES (%s, %s, %s)",
-                            (7, 8, 9,),
-                        ),
-                    ],
->>>>>>> 144bdc2d
+                            (7, 8, 9),
+                        ),
+                    ]
                 },
             ),
             (
@@ -179,31 +138,20 @@
                 (1, 4, 5),
                 {
                     "sql_params_list": [
-<<<<<<< HEAD
                         ("INSERT INTO `no` (`yes`) VALUES (%s)", (1,)),
                         ("INSERT INTO `no` (`yes`) VALUES (%s)", (4,)),
                         ("INSERT INTO `no` (`yes`) VALUES (%s)", (5,)),
                     ]
-=======
-                        ("INSERT INTO `no` (`yes`) VALUES (%s)", (1,),),
-                        ("INSERT INTO `no` (`yes`) VALUES (%s)", (4,),),
-                        ("INSERT INTO `no` (`yes`) VALUES (%s)", (5,),),
-                    ],
->>>>>>> 144bdc2d
                 },
             ),
             (
                 "INSERT INTO T (f1, f2) VALUES (1, 2)",
                 None,
-<<<<<<< HEAD
-                {"sql_params_list": [("INSERT INTO T (f1, f2) VALUES (1, 2)", None)]},
-=======
-                {
-                    "sql_params_list": [
-                        ("INSERT INTO T (f1, f2) VALUES (1, 2)", None,),
-                    ],
-                },
->>>>>>> 144bdc2d
+                {
+                    "sql_params_list": [
+                        ("INSERT INTO T (f1, f2) VALUES (1, 2)", None)
+                    ]
+                },
             ),
             (
                 "INSERT INTO `no` (`yes`, tiff) VALUES (%s, LOWER(%s)), (%s, %s), (%s, %s)",
@@ -212,14 +160,7 @@
                     "sql_params_list": [
                         (
                             "INSERT INTO `no` (`yes`, tiff)  VALUES(%s, LOWER(%s))",
-<<<<<<< HEAD
                             (1, "FOO"),
-                        ),
-                        ("INSERT INTO `no` (`yes`, tiff)  VALUES(%s, %s)", (5, 10)),
-                        ("INSERT INTO `no` (`yes`, tiff)  VALUES(%s, %s)", (11, 29)),
-                    ]
-=======
-                            (1, "FOO",),
                         ),
                         (
                             "INSERT INTO `no` (`yes`, tiff)  VALUES(%s, %s)",
@@ -229,8 +170,7 @@
                             "INSERT INTO `no` (`yes`, tiff)  VALUES(%s, %s)",
                             (11, 29),
                         ),
-                    ],
->>>>>>> 144bdc2d
+                    ]
                 },
             ),
         ]
@@ -238,13 +178,9 @@
         for sql, params, want in cases:
             with self.subTest(sql=sql):
                 got = parse_insert(sql, params)
-<<<<<<< HEAD
-                self.assertEqual(got, want, "Mismatch with parse_insert of `%s`" % sql)
-=======
                 self.assertEqual(
                     got, want, "Mismatch with parse_insert of `%s`" % sql
                 )
->>>>>>> 144bdc2d
 
     def test_parse_insert_invalid(self):
         cases = [
@@ -268,14 +204,15 @@
         for sql, params, wantException in cases:
             with self.subTest(sql=sql):
                 self.assertRaisesRegex(
-                    ProgrammingError, wantException, lambda: parse_insert(sql, params)
+                    ProgrammingError,
+                    wantException,
+                    lambda: parse_insert(sql, params),
                 )
 
     def test_rows_for_insert_or_update(self):
         cases = [
             (
                 ["id", "app", "name"],
-<<<<<<< HEAD
                 [(5, "ap", "n"), (6, "bp", "m")],
                 None,
                 [(5, "ap", "n"), (6, "bp", "m")],
@@ -285,23 +222,11 @@
                 [("ap", "n"), ("bp", "m")],
                 None,
                 [("ap", "n"), ("bp", "m")],
-=======
-                [(5, "ap", "n",), (6, "bp", "m",)],
-                None,
-                [(5, "ap", "n",), (6, "bp", "m",)],
-            ),
-            (
-                ["app", "name"],
-                [("ap", "n",), ("bp", "m",)],
-                None,
-                [("ap", "n"), ("bp", "m",)],
->>>>>>> 144bdc2d
             ),
             (
                 ["app", "name", "fn"],
                 ["ap", "n", "f1", "bp", "m", "f2", "cp", "o", "f3"],
                 ["(%s, %s, %s)", "(%s, %s, %s)", "(%s, %s, %s)"],
-<<<<<<< HEAD
                 [("ap", "n", "f1"), ("bp", "m", "f2"), ("cp", "o", "f3")],
             ),
             (
@@ -317,31 +242,13 @@
                     ("bp", "m", "f2", "mt"),
                     ("fp", "cp", "o", "f3"),
                 ],
-=======
-                [("ap", "n", "f1",), ("bp", "m", "f2",), ("cp", "o", "f3",)],
-            ),
-            (
-                ["app", "name", "fn", "ln"],
-                [
-                    ("ap", "n", (45, "nested",), "ll",),
-                    ("bp", "m", "f2", "mt",),
-                    ("fp", "cp", "o", "f3",),
-                ],
-                None,
-                [
-                    ("ap", "n", (45, "nested",), "ll",),
-                    ("bp", "m", "f2", "mt",),
-                    ("fp", "cp", "o", "f3",),
-                ],
             ),
             (
                 ["app", "name", "fn"],
                 ["ap", "n", "f1"],
                 None,
-                [("ap", "n", "f1",)],
->>>>>>> 144bdc2d
-            ),
-            (["app", "name", "fn"], ["ap", "n", "f1"], None, [("ap", "n", "f1")]),
+                [("ap", "n", "f1")],
+            ),
         ]
 
         for i, (columns, params, pyformat_args, want) in enumerate(cases):
@@ -354,11 +261,7 @@
             (
                 (
                     "SELECT * from t WHERE f1=%s, f2 = %s, f3=%s",
-<<<<<<< HEAD
                     (10, "abc", "y**$22l3f"),
-=======
-                    (10, "abc", "y**$22l3f",),
->>>>>>> 144bdc2d
                 ),
                 (
                     "SELECT * from t WHERE f1=@a0, f2 = @a1, f3=@a2",
@@ -368,11 +271,7 @@
             (
                 (
                     "INSERT INTO t (f1, f2, f2) VALUES (%s, %s, %s)",
-<<<<<<< HEAD
                     ("app", "name", "applied"),
-=======
-                    ("app", "name", "applied",),
->>>>>>> 144bdc2d
                 ),
                 (
                     "INSERT INTO t (f1, f2, f2) VALUES (@a0, @a1, @a2)",
@@ -391,14 +290,10 @@
             ),
             (
                 # Intentionally using a dict with more keys than will be resolved.
-<<<<<<< HEAD
-                ("SELECT * from t WHERE f1=%(f1)s", {"f1": "app", "f2": "name"}),
-=======
                 (
                     "SELECT * from t WHERE f1=%(f1)s",
                     {"f1": "app", "f2": "name"},
                 ),
->>>>>>> 144bdc2d
                 ("SELECT * from t WHERE f1=@a0", {"a0": "app"}),
             ),
             (
@@ -410,11 +305,7 @@
             (
                 (
                     "SELECT (an.p + %s) AS np FROM an WHERE (an.p + %s) = %s",
-<<<<<<< HEAD
                     (1, 1.0, decimal.Decimal("31")),
-=======
-                    (1, 1.0, decimal.Decimal("31"),),
->>>>>>> 144bdc2d
                 ),
                 (
                     "SELECT (an.p + @a0) AS np FROM an WHERE (an.p + @a1) = @a2",
@@ -437,13 +328,8 @@
         cases = [
             (
                 "SELECT * from t WHERE f1=%s, f2 = %s, f3=%s, extra=%s",
-<<<<<<< HEAD
                 (10, "abc", "y**$22l3f"),
             )
-=======
-                (10, "abc", "y**$22l3f",),
-            ),
->>>>>>> 144bdc2d
         ]
         for sql, params in cases:
             with self.subTest(sql=sql):
@@ -583,11 +469,7 @@
                 "UPDATE T SET r=r*0.9 WHERE id IN (SELECT id FROM items WHERE r / w >= 1.3 AND q > 100)",
                 "UPDATE T SET r=r*0.9 WHERE id IN (SELECT id FROM items WHERE r / w >= 1.3 AND q > 100)",
             ),
-<<<<<<< HEAD
             ("DELETE * FROM TABLE", "DELETE * FROM TABLE WHERE 1=1"),
-=======
-            ("DELETE * FROM TABLE", "DELETE * FROM TABLE WHERE 1=1",),
->>>>>>> 144bdc2d
         ]
 
         for sql, want in cases:
@@ -610,14 +492,7 @@
                 self.assertEqual(got, want)
 
     def test_strip_backticks(self):
-<<<<<<< HEAD
         cases = [("foo", "foo"), ("`foo`", "foo")]
-=======
-        cases = [
-            ("foo", "foo"),
-            ("`foo`", "foo"),
-        ]
->>>>>>> 144bdc2d
         for name, want in cases:
             with self.subTest(name=name):
                 got = strip_backticks(name)
